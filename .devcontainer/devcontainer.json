--- conflicted
+++ resolved
@@ -21,12 +21,8 @@
                 "ms-python.python",
                 "ms-toolsai.jupyter",
                 "ms-python.black-formatter",
-<<<<<<< HEAD
-                "tomoki1207.pdf",
+                "mathematic.vscode-pdf",
                 "ms-dotnettools.csdevkit"
-=======
-                "mathematic.vscode-pdf"
->>>>>>> 1eb13181
             ]
         }
     }
