--- conflicted
+++ resolved
@@ -3,13 +3,8 @@
 # Install pip for Python 3.13
 RUN python -m pip install --upgrade pip
 
-<<<<<<< HEAD
-# Copy requirements.txt and install the packages
+# Install the packages required to run the workshop as a student
 COPY ../src/python/workshop/requirements.txt .
-=======
-# Install the packages required to run the workshop as a student
-COPY ../src/workshop/requirements.txt .
->>>>>>> 1eb13181
 RUN pip install -r requirements.txt
 
 # Install the packages required to build the instructions as a presenter
